import json
from typing import Tuple, Union, Optional, List, Dict, Any
from typing_extensions import TypedDict
from dataclasses import dataclass
from enum import Enum
import logging as log
from pathlib import Path
import argparse

from inference.qpl.qpl_to_cte import flat_qpl_to_cte
from processors.qpl import QPLDecomposerProcessor, QPLComposerProcessor
from utils.generation_utils import to_model_prompt, generate_batch
from utils.lists import flatten, unflatten

import torch
from peft import AutoPeftModelForCausalLM
from transformers.models.auto.tokenization_auto import AutoTokenizer
from transformers.modeling_utils import PreTrainedModel
from transformers.tokenization_utils_base import PreTrainedTokenizerBase
from datasets import load_dataset
from tqdm import tqdm

log.basicConfig(level=log.INFO, format="%(asctime)s - %(levelname)s - %(message)s")


class DecomposerExample(TypedDict):
    question: str
    db_id: str


class CompleterExample(TypedDict):
    question: str
    db_id: str
    prefix_qpl: str
    line_num: int
    op: str
    parent_question: Optional[str]


class Result(TypedDict):
<<<<<<< HEAD
=======
    db_id: str
>>>>>>> f2d2691e
    question: str
    pred_qpl: str
    pred_cte: str


class Operator(Enum):
    SCAN = "Scan"
    AGGREGATE = "Aggregate"
    FILTER = "Filter"
    SORT = "Sort"
    TOPSORT = "TopSort"
    JOIN = "Join"
    EXCEPT = "Except"
    INTERSECT = "Intersect"
    UNION = "Union"


@dataclass
class QPLTree:
    question: str
    db_id: str
    op: Operator = None   # type: ignore
    line_num: int = None  # type: ignore
    qpl_line: str = None  # type: ignore
    parent: Optional["QPLTree"] = None
    children: Optional[Union[Tuple["QPLTree"], Tuple["QPLTree", "QPLTree"]]] = None

    def to_dict(self) -> Dict[str, Any]:
        try:
            prefix_qpl = self.prefix_qpl
        except Exception:
            prefix_qpl = None
        try:
            qpl = self.qpl
        except Exception:
            qpl = None
        return {
            "db_id": self.db_id,
            "question": self.question,
            "op": self.op.value,
            "qpl": qpl,
            "prefix_qpl": prefix_qpl,
            "line_num": self.line_num,
            "qpl_line": self.qpl_line,
            "is_valid": self.is_valid,
            "children": [child.to_dict() for child in self.children] if self.children else None,
        }
    
    @staticmethod
    def from_dict(tree_dict: Dict[str, Any]) -> "QPLTree":
        tree = QPLTree(
            question=tree_dict["question"],
            db_id=tree_dict["db_id"],
            op=Operator(tree_dict["op"]),
            line_num=tree_dict["line_num"],
            qpl_line=tree_dict.get("qpl_line"),
        )
        if tree_dict.get("children"):
            tree.children = tuple(QPLTree.from_dict(child) for child in tree_dict["children"])
            for child in tree.children:
                child.parent = tree
        return tree

    @property
    def prefix_qpl(self) -> str:
        if self.children is None:
            return ""
        return "\n".join([(child.prefix_qpl + "\n" + child.qpl_line).strip() for child in self.children]).replace("\n", " ; ")
    
    @property
    def qpl(self) -> str:
        return f"{self.prefix_qpl} ; {self.qpl_line}" if self.prefix_qpl else self.qpl_line
    
    @property
    def is_valid(self) -> bool:
        return self.op and (all(child.is_valid for child in self.children) if self.children else True)


def text_to_sql(
        examples: List[DecomposerExample], 
        decomposer_model_path: str, 
        completer_model_path: str,
        decomposer_generation_params: Dict[str, Any] = {'do_sample': True, 'top_p': 0.95, 'top_k': 50, 'temperature': 0.7},
        completer_generation_params: Dict[str, Any] = {'do_sample': False},
        decomposer_bsz: int = 8,
        decomposer_max_new_tokens: int = 256,
        completer_bsz: int = 8,
        completer_max_new_tokens: int = 256,
        trees_ckpt_file: Path = Path('output/qpl/trees.json'),
        is_load_decomposer_trees: bool = False,
    ) -> List[Result]:
    # Decompose input questions
    if not is_load_decomposer_trees:
        decomposer_processor = QPLDecomposerProcessor(train=False)
        decomposer_model = AutoPeftModelForCausalLM.from_pretrained(decomposer_model_path, attn_implementation="eager").to("cuda")
        decomposer_tokenizer = AutoTokenizer.from_pretrained(decomposer_model_path)
        decomposer_model.eval()
        trees = decompose(
            examples=examples,
            processor=decomposer_processor,
            model=decomposer_model,
            generation_params=decomposer_generation_params,
            tokenizer=decomposer_tokenizer,
            batch_size=decomposer_bsz,
            max_new_tokens=decomposer_max_new_tokens,
        )
        decomposer_model = decomposer_model.to("cpu")
        
        # Post-order index the trees
        for tree in trees:
            post_order_index_tree(tree)

        # Save checkpoint (natural language query decomposition)    
        trees_ckpt_file.write_text(json.dumps([tree.to_dict() for tree in trees], indent=2))
        log.info(f"Saved natural language queries decomposition trees (no code) to '{trees_ckpt_file}'")
    else:
        trees = load_decomposer_trees(trees_ckpt_file)

    # complete QPL for trees
    torch.cuda.empty_cache()
    completer_processor = QPLComposerProcessor()
    completer_model = AutoPeftModelForCausalLM.from_pretrained(completer_model_path, attn_implementation="eager").to("cuda")
    completer_tokenizer = AutoTokenizer.from_pretrained(completer_model_path)
    completer_model.eval()
    complete(
        trees=trees,
        processor=completer_processor,
        model=completer_model,
        generation_params=completer_generation_params,
        tokenizer=completer_tokenizer,
        batch_size=completer_bsz,
        max_new_tokens=completer_max_new_tokens,
    )

    # Save checkpoint (QPL generation for each node)
    trees_ckpt_file.write_text(json.dumps([tree.to_dict() for tree in trees], indent=2))
    log.info(f"Saved QPL generation trees to  '{trees_ckpt_file}'")

    # Convert QPL to SQL
    flat_qpls = [tree.qpl.split(' ; ') for tree in trees]
    db_ids = [tree.db_id for tree in trees]

    ctes = []
    for flat_qpl, db_id in zip(flat_qpls, db_ids):
        try:
            cte = flat_qpl_to_cte(flat_qpl, db_id)
        except Exception as e:
            cte = f"Error parsing QPL: {e}"
            log.warning(f"Error parsing QPL: {flat_qpl} for database {db_id}. Error: {e}")
        ctes.append(cte)

    return [Result(question=tree.question, pred_qpl=tree.qpl, pred_cte=cte) for tree, cte in zip(trees, ctes)]


def load_decomposer_trees(
        trees_ckpt_file: Path,
    ) -> List[QPLTree]:
    with open(trees_ckpt_file, "r") as f:
        trees = json.load(f)
    
    trees = [QPLTree.from_dict(tree) for tree in trees]
    log.info(f"Loaded natural language queries decomposition trees (no code) from '{trees_ckpt_file}'")

<<<<<<< HEAD
    return trees
=======
    return [Result(db_id=tree.db_id, question=tree.question, pred_qpl=tree.qpl, pred_cte=cte) for tree, cte in zip(trees, ctes)]
>>>>>>> f2d2691e
    

@torch.no_grad()
def decompose(
        examples: List[DecomposerExample],
        processor: QPLDecomposerProcessor,
        model: PreTrainedModel,
        generation_params: Dict[str, Any],
        tokenizer: PreTrainedTokenizerBase,
        batch_size: int,
        max_new_tokens: int,
        max_retries: int = 3,
    ) -> List[QPLTree]:

    def rec(examples: List[DecomposerExample], lvl: int = 1) -> List[QPLTree]:
        if len(examples) == 0:
            return []
        
        progress_bar = tqdm(total=len(examples), desc=f"Decomposing (level {lvl})", unit="question")

        # Create a QPL tree for each example
        trees = [QPLTree(question=ex['question'], db_id=ex['db_id']) for ex in examples]

        # Use the decomposer model to generate the questions for the next layer of each QPL tree
        # If llm is in sampling mode, retry the decomposition until a sub-question is different from its parent question
        chat_templates = list(map(processor.to_chat_template, examples))
        prompts = list(map(lambda ct: to_model_prompt(tokenizer, ct), chat_templates))
        outputs = generate_batch(
            model=model,
            tokenizer=tokenizer,
            model_prompts=prompts,
            batch_size=batch_size,
            max_new_tokens=max_new_tokens,
            progress_bar=progress_bar,
            is_valid_output=(lambda i, output: examples[i]['question'] != output) if generation_params.get('do_sample') is True else None,
            max_retries=max_retries,
            first_greedy=True,
            **generation_params
        )
        progress_bar.close()

        # Parse the outputs and create child QPL trees
        children_examples = []
        for example, tree, output in zip(examples, trees, outputs):
            if output is None:
                log.warning(f"Question '{example['question']}' is decomposed into itself after {max_retries} tries. Skipping this tree.")
                children_examples.append([])
                continue
            lines = output.split("\n")
            sub_questions = [l.strip() for l in lines[1:]]
            if example['question'] in sub_questions and generation_params.get('do_sample') is False:
                log.warning(f"Question '{example['question']}' is decomposed into itself. With greedy decoding, this can lead to an infinite loop - consider using sampling. Skipping this tree.")
                children_examples.append([])
                continue
            tree.op = Operator(lines[0].strip())
            children_examples.append([DecomposerExample(question=sub_question, db_id=example['db_id']) for sub_question in sub_questions])

        # Generate the trees of the children questions
        flat_children_examples, lengths = flatten(children_examples)
        flat_children_trees = rec(flat_children_examples, lvl+1)
        children_trees = unflatten(flat_children_trees, lengths)

        # Assign the children trees to the parent trees
        for tree, children in zip(trees, children_trees):
            for child in children:
                child.parent = tree
            if len(children) == 0:
                tree.children = None
            elif len(children) == 1:
                tree.children = (children[0],)
            else:
                tree.children = tuple(children)
        
        return trees

    all_trees = rec(examples)
    valid_trees = [tree for tree in all_trees if tree.is_valid]

    log.info(f"Filtered out {len(all_trees) - len(valid_trees)} invalid trees")
    
    return valid_trees


def post_order_index_tree(tree: QPLTree, counter: int = 1) -> int:
    if tree.children:
        for child in tree.children:
            counter = post_order_index_tree(child, counter)
    tree.line_num = counter
    return counter + 1

@torch.no_grad()
def complete(
        trees: List[QPLTree],
        processor: QPLComposerProcessor,
        model: PreTrainedModel,
        generation_params: Dict[str, Any],
        tokenizer: PreTrainedTokenizerBase,
        batch_size: int,
        max_new_tokens: int,
    ) -> None:

    num_nodes = sum([tree.line_num for tree in trees])
    progress_bar = tqdm(total=num_nodes, desc="Completing QPL", unit="node")

    def rec(trees: List[QPLTree]) -> None:
        if len(trees) == 0:
            return
        
        # Complete the children before completing the parent
        trees_to_complete = []
        for tree in trees:
            if tree.children is None:
                continue
            for child in tree.children:
                if child.qpl_line is None:
                    trees_to_complete.append(child)

        rec(trees_to_complete)
        
        # Use the model to generate the QPL for each parent
        examples = [
            CompleterExample(
                question=tree.question,
                db_id=tree.db_id,
                prefix_qpl=tree.prefix_qpl,
                line_num=tree.line_num,
                op=tree.op.value,
                parent_question=tree.parent.question if tree.parent else None,
            )
            for tree in trees
        ]
        chat_templates = list(map(processor.to_chat_template, examples))
        prompts = list(map(lambda ct: to_model_prompt(tokenizer, ct), chat_templates))
        outputs = generate_batch(
            model=model,
            tokenizer=tokenizer,
            model_prompts=prompts,
            batch_size=batch_size,
            max_new_tokens=max_new_tokens,
            progress_bar=progress_bar,
            **generation_params
        )

        # Parse the outputs and assign the QPL lines to the trees
        for tree, output in zip(trees, outputs):
            completion = output.split('\n')[0].strip()
            tree.qpl_line = f"#{tree.line_num} = {tree.op.value} {completion}"

    return rec(trees)


def parse_args():
    parser = argparse.ArgumentParser(description="Text to SQL")

    parser.add_argument("--decomposer_model_path", type=str, required=False, help="Path to the decomposer model")
    parser.add_argument("--decomposer_trees_path", type=Path, required=True, help="Where to save the trees generated by the decomposer")
    parser.add_argument("--load_decomposer_trees", action="store_true", help="Load the decomposer trees from the specified path")
    parser.add_argument("--completer_model_path", type=str, required=True, help="Path to the completer model")
    parser.add_argument("--decomposer_bsz", type=int, default=8, help="Batch size for the decomposer model")
    parser.add_argument("--decomposer_max_new_tokens", type=int, default=256, help="Max new tokens for the decomposer model")
    parser.add_argument("--completer_bsz", type=int, default=6, help="Batch size for the completer model")
    parser.add_argument("--completer_max_new_tokens", type=int, default=128, help="Max new tokens for the completer model")
    parser.add_argument("--output_file", type=str, default="output/qpl/results.json", help="Path to save the results")

    args = parser.parse_args()

    if not (bool(args.decomposer_model_path) ^ bool(args.load_decomposer_trees)):
        parser.error("Either --decomposer_model_path or --load_decomposer_trees must be provided, but not both.")
    
    return args


if __name__ == "__main__":
    args = parse_args()
    nl2sql_dataset = list(load_dataset("d4nieldev/nl2qpl-ds", split="validation"))
    examples = [DecomposerExample(question=ex['question'], db_id=ex['qpl'].split('|')[0].strip()) for ex in nl2sql_dataset]

    results = text_to_sql(
        examples=examples,
        decomposer_model_path=args.decomposer_model_path,
        completer_model_path=args.completer_model_path,
        decomposer_bsz=args.decomposer_bsz,
        decomposer_max_new_tokens=args.decomposer_max_new_tokens,
        completer_bsz=args.completer_bsz,
        completer_max_new_tokens=args.completer_max_new_tokens,
        trees_ckpt_file=args.decomposer_trees_path if args.decomposer_trees_path else Path("output/qpl/trees.json"),
        is_load_decomposer_trees=args.load_decomposer_trees,
    )
    
    enriched_results = [dict(result) for result in results]
    for result, example in zip(enriched_results, nl2sql_dataset):
        result['gold_qpl'] = example['qpl'].split('|')[1].strip()
        result['gold_cte'] = example['cte']
        result['gold_sql'] = example['query']

    with open(args.output_file, "w") as f:
        json.dump(enriched_results, f, indent=2)<|MERGE_RESOLUTION|>--- conflicted
+++ resolved
@@ -38,10 +38,7 @@
 
 
 class Result(TypedDict):
-<<<<<<< HEAD
-=======
     db_id: str
->>>>>>> f2d2691e
     question: str
     pred_qpl: str
     pred_cte: str
@@ -193,7 +190,7 @@
             log.warning(f"Error parsing QPL: {flat_qpl} for database {db_id}. Error: {e}")
         ctes.append(cte)
 
-    return [Result(question=tree.question, pred_qpl=tree.qpl, pred_cte=cte) for tree, cte in zip(trees, ctes)]
+    return [Result(db_id=tree.db_id, question=tree.question, pred_qpl=tree.qpl, pred_cte=cte) for tree, cte in zip(trees, ctes)]
 
 
 def load_decomposer_trees(
@@ -205,11 +202,7 @@
     trees = [QPLTree.from_dict(tree) for tree in trees]
     log.info(f"Loaded natural language queries decomposition trees (no code) from '{trees_ckpt_file}'")
 
-<<<<<<< HEAD
     return trees
-=======
-    return [Result(db_id=tree.db_id, question=tree.question, pred_qpl=tree.qpl, pred_cte=cte) for tree, cte in zip(trees, ctes)]
->>>>>>> f2d2691e
     
 
 @torch.no_grad()
